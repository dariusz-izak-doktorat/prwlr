--- conflicted
+++ resolved
@@ -210,27 +210,6 @@
         pass
     else:
         return simple_profiles_scorer(gene_profile_1, gene_profile_2)
-
-def text_blk_2_dict(in_str_1,
-                    in_str_2,
-                    in_text_blk,
-                    char_spl = " ",
-                    single_value = True):
-    out_dict = {}
-    res = re.compile("{0}.+{1}".format(in_str_1,
-                                       in_str_2),
-                     re.DOTALL).findall(in_text_blk)
-    res_rep = res[0].replace(in_str_1, "").replace(in_str_2, "")
-    res_newl_spl = res_rep.split("\n")
-    res_strip = [i.strip() for i in res_newl_spl]
-    res_clean = [i for i in res_strip if len(i) > 0]
-    res_char_spl = [i.split(char_spl) for i in res_clean]
-    print res_char_spl
-    if single_value == True:
-        [out_dict.update({i[0]: str(i[1])}) for i in res_char_spl]
-    else:
-        [out_dict.update({i[0]: i[1:]}) for i in res_char_spl]
-    return out_dict
 
 class Genome:
     """Holds data about the reference organism genome extracted from its
@@ -420,7 +399,6 @@
         with open(in_file_name, "r") as fin:
             file_str = fin.read()
             entries_list = file_str.split("///")
-<<<<<<< HEAD
         def f(i):
             entry_dict = {}
             pathway_dict = {}
@@ -466,37 +444,6 @@
                 entry_dict["orgs"] = orgs
             return entry_dict
         self.KO_list = ptmp.ProcessingPool().map(f, entries_list)
-=======
-        for i in entries_list:
-            entry_dict = {}
-            pathway_dict = {}
-            entry = re.compile("ENTRY.+").findall(i)
-            entry_dict["entry"] = entry
-            name = re.compile("NAME.+").findall(i)
-            entry_dict["name"] = name
-            definition = re.compile("DEFINITION.+").findall(i)
-            entry_dict["definition"] = definition
-            pathway = text_blk_2_dict("PATHWAY", "MODULE", i)
-            entry_dict["pathway"] = pathway
-            module = text_blk_2_dict("MODULE", "DISEASE", i)
-            entry_dict["module"] = module
-            dblinks = text_blk_2_dict("DBLINKS", "GENES", i)
-            entry_dict["dblinks"] = dblinks
-            genes = text_blk_2_dict("GENES", "REFERENCE", i)
-            entry_dict["genes"] = genes
-            reference = re.compile("REFERNCE.+").findall(i)
-            entry_dict["reference"] = reference
-            authors = re.compile("AUTHORS.+").findall(i)
-            entry_dict["authors"] = authors
-            title = re.compile("TITLE.+").findall(i)
-            entry_dict["title"] = title
-            journal = re.compile("JOURNAL.+").findall(i)
-            entry_dict["journal"] = journal
-            sequence = re.compile("SEQUENCE.+").findall(i)
-            entry_dict["sequence"] = sequence
-            self.KO_list.append(entry_dict)
->>>>>>> 46be4107
-
 
     def no_orthologs_genes_remover(self):
         """Return Genome.empty_genes (list of dicts) and Genome.ortho_genes
