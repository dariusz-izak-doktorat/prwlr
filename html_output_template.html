
<!DOCTYPE html>
<html>
  <head>
    <meta http-equiv="Content-Type" content="text/html; charset=utf-8">
    <link rel="stylesheet" type="text/css" href="styles.css">
<<<<<<< HEAD
    <script type="text/javascript" src="https://www.gstatic.com/charts/loader.js"></script>
=======
    <link rel="stylesheet" href="https://cdn.datatables.net/1.10.12/css/jquery.dataTables.min.css" media="screen" title="no title">
>>>>>>> 25b41455
    <script src="https://ajax.googleapis.com/ajax/libs/jquery/1.12.4/jquery.min.js"></script>
    <script src="https://cdn.datatables.net/1.10.12/js/jquery.dataTables.min.js"></script>
    <script type="text/javascript" src="https://www.gstatic.com/charts/loader.js"></script>
    <script type="text/javascript">
      google.charts.load('current', {'packages':['bar']});
      google.charts.setOnLoadCallback(drawChart);
      function drawChart() {
        var data = google.visualization.arrayToDataTable([
          ['Phylogenetic profile score', 'DMF positive', 'DMF negative', 'Neutral'],
          {%for i in histogram_bins.itertuples()%}
            ["{{i["Index"]}}", {{i["positive"]}}, {{i["negative"]}}, {{i["neutral"]}}],
          {%endfor%}
        ]);

        var options = {
          chart: {
            title: 'Phylogenetic profiles similarity scores distribution',
            subtitle: 'among different types of filtering'
          },
          colors: ["green", "red", "blue"],
          height: 600,
        };

        function resize() {
          var chart = new google.charts.Bar(document.getElementById('summary_chart'));
          chart.draw(data, options);
        }
        window.onload = resize();
        window.onresize = resize;
      }
    </script>
    <script type="text/javascript">
    $(document).ready(function() {
      $('.dataframe').DataTable( {
          scrollX: true,
          lengthMenu: [[10, 25, 50, 100, 200, -1], [10, 25, 50, 100, 200, "All"]],
          initComplete: function () {
            this.api().columns().every( function () {
              var column = this;
              var select = $('<select><option value=""></option></select>')
                .appendTo( $(column.header()))
                .on( 'change', function () {
                    var val = $.fn.dataTable.util.escapeRegex(
                        $(this).val()
                    );

                    column
                        .search( val ? '^'+val+'$' : '', true, false )
                        .draw();
                });
                column.cells('', column[0]).render('display').sort().unique().each( function ( d, j ) {
                  if(column.search() === '^'+d+'$'){
                      select.append( '<option value="'+d+'" selected="selected">'+d+'</option>' )
                  }
                  else {
                      select.append( '<option value="'+d+'">'+d+'</option>' )
                  }
                });
            });
          }
      });
    });
    </script>
    <script>
    function openDataframe(evt, dataframeType) {
      var i, x, tablinks;
      x = document.getElementsByClassName("dataframe");
      for (i = 0; i < x.length; i++) {
          x[i].style.display = "none";
      }
      tablinks = document.getElementsByClassName("tablink");
      for (i = 0; i < x.length; i++) {
          tablinks[i].className = tablinks[i].className.replace(" w3-green", "");
      }
      document.getElementById(dataframeType).style.display = "block";
      evt.currentTarget.className += " w3-green";
    }
    </script>
    <title>P-CRAWLER</title>
    <style type="text/css">
      .floating_box {
        display: inline-block;
      }
      .res_table {
        text-align: center;
        border-spacing: 0;
        border-collapse: collapse;

      }
      .res_table td {
        border: solid 1px;
      }
      .dataframe {
        font-size: 0.8em;
        border: 1px solid;
        border-collapse: collapse;
      }
    </style>
  <body>
    <nav>
      <ul class="w3-navbar w3-xlarge w3-margin w3-card-8 w3-padding-16 w3-black">
        <li style="width:14%;" class="w3-green"><a href="index.html">HOME</a></li>
        <li style="width:14%;" class="w3-dropdown-hover">
            <a href="#">G148</a>
            <div class="w3-dropdown-content w3-white">
              <a href="InParanoid-based_profiles.html">InParanoid-based profiles</a>
              <a href="OrthoFinder-based_profiles.html">OrthoFinder-based profiles</a>
              <a href="KEGG-based_profiles.html">KEGG-based profiles</a>
            </div>
        </li>
        <li style="width:14%;"><a href="lublin_soils.html">Lublin soils</a></li>
      </ul>
    </nav>
    <section class="w3-container w3-grey">
      <h1>G148</h1>
      {%if name != None%}
        <h2>{{name}}</h2>
      {%endif%}
      <p>File created: {{time_stamp}}</p>
      <article class="w3-container w3-margin w3-card-8 w3-light-grey">
        <h1>Definitions:</h1>
        <ul id="definitions">
          {%if definitions != None%}
            {%for definition in definitions%}
              <li>{{definition}}</li>
            {%endfor%}
          {%endif%}
        </ul>
      </article>
      <article class="w3-container w3-margin w3-card-8 w3-light-grey">
        <h1>Filters:</h1>
        <ul id="filters">
          {%if filters != None%}
            {%for filter in filters%}
              <li>{{filter}}</li>
            {%endfor%}
          {%endif%}
        </ul>
      </article>
      <article class="w3-container w3-margin w3-card-8 w3-light-grey">
        <h1>Results:</h1>
          {%if results_type == "tbl"%}
            {%if skip_perm_res == False%}
              <section class="w3-container">
                <h2>Summary</h2>
                <table id="res_table" class="res_table">
                  <tr>
                    <th>Category</th>
                    <th>Actual value</th>
                  </tr>
                  <tr>
                    <th>DMF positive</th>
                    <td>{{num_prop_res.DMF_positive}}</td>
                  </tr>
                  <tr>
                    <th>DMF negative</th>
                    <td>{{num_prop_res.DMF_negative}}</td>
                    <th>Average of {{e_value}} permutations</th>
                  </tr>
                  <tr>
                    <th>mirror profiles</th>
                    <td>{{num_prop_res.mirror_profiles}}</td>
                    <td>{{num_prop_perm.mirror_profiles_perm}}</td>
                  </tr>
                  <tr>
                    <th>similar profiles</th>
                    <td>{{num_prop_res.similar_profiles}}</td>
                    <td>{{num_prop_perm.similar_profiles_perm}}</td>
                  </tr>
                  <tr>
                    <th>dissimilar</th>
                    <td>{{num_prop_res.dissimilar_profiles}}</td>
                    <td>{{num_prop_perm.dissimilar_profiles_perm}}</td>
                  </tr>
                  <tr>
                    <th>total</th>
                    <td>{{num_prop_res.total}}</td>
                  </tr>
                </table>
              </section>
            {%else%}
              <section class="w3-container">
                <h2>Summary</h2>
                <table id="res_table" class="res_table">
                  <tr>
                    <th>Category</th>
                    <th>Value</th>
                  </tr>
                  <tr>
                    <th>DMF positive</th>
                    <td>{{num_prop_res.DMF_positive}}</td>
                  </tr>
                  <tr>
                    <th>DMF negative</th>
                    <td>{{num_prop_res.DMF_negative}}</td>
                  </tr>
                  <tr>
                    <th>mirror profiles</th>
                    <td>{{num_prop_res.mirror_profiles}}</td>
                  </tr>
                  <tr>
                    <th>similar profiles</th>
                    <td>{{num_prop_res.imilar_profiles}}</td>
                  </tr>
                  <tr>
                    <th>dissimilar</th>
                    <td>{{num_prop_res.dissimilar_profiles}}</td>
                  </tr>
                  <tr>
                    <th>total</th>
                    <td>{{num_prop_res.total}}</td>
                  </tr>
                </table>
              </section>
            {%endif%}
          {%elif results_type == "chart"%}
            <section class="w3-container w3-margin w3-card-8 w3-white">
              <h2>Summary - google chart</h2>
              <div id="summary_chart"></div>
            </section>
          {%endif%}
          <section class="w3-container w3-margin w3-card-8 w3-white">
            <h2>Plots<h2>
              <h3>Genetic Interaction Score</h3>
              <div class="w3-row-padding w3-margin-top">
                <div class="w3-third">
                  <div>
                    <img src="{{histogram_gis_pos}}" style="width: 100%;"/>
                    <div class="w3-container">
                      <h5>DMF positive</h5>
                    </div>
                  </div>
                </div>
                <div class="w3-third">
                  <div>
                    <img src="{{histogram_gis_neg}}" style="width: 100%;"/>
                    <div class="w3-container">
                      <h5>DMF negative</h5>
                    </div>
                  </div>
                </div>
                <div class="w3-third">
                  <div>
                    <img src="{{histogram_neu}}" style="width: 100%;"/>
                    <div class="w3-container">
                      <h5>Neutral</h5>
                    </div>
                  </div>
                </div>
              </div>
              <h3>Genetic Interaction Score vs Profiles Similarity Score</h3>
              <div class="w3-row-padding w3-margin-top">
                <div class="w3-third">
                  <div>
                    <img src="{{bivar_pos}}" style="width: 100%;"/>
                    <div class="w3-container">
                      <h5>DMF positive</h5>
                    </div>
                  </div>
                </div>
                <div class="w3-third">
                  <div>
                    <img src="{{bivar_neg}}" style="width: 100%;"/>
                    <div class="w3-container">
                      <h5>DMF negative</h5>
                    </div>
                  </div>
                </div>
                <div class="w3-third">
                  <div>
                    <img src="{{bivar_neu}}" style="width: 100%;"/>
                    <div class="w3-container">
                      <h5>Neutral</h5>
                    </div>
                  </div>
                </div>
              </div>
              <h3>Including Bioprocess Similarity</h3>
              <div class="w3-row-padding w3-margin-top">
                <div class="w3-third">
                  <div>
                    <img src="{{lin_regr_pos}}" style="width: 100%;"/>
                    <div class="w3-container">
                      <h5>DMF positive</h5>
                    </div>
                  </div>
                </div>
                <div class="w3-third">
                  <div>
                    <img src="{{lin_regr_neg}}" style="width: 100%;"/>
                    <div class="w3-container">
                      <h5>DMF negative</h5>
                    </div>
                  </div>
                </div>
                <div class="w3-third">
                  <div>
                    <img src="{{lin_regr_pos}}" style="width: 100%;"/>
                    <div class="w3-container">
                      <h5>Neutral</h5>
                    </div>
                  </div>
                </div>
              </div>
          </section>
          <article class="w3-container w3-margin w3-card-8 w3-white">
            <h2>Dataframe</h2>
            <br></br>
            <div class="w3-container">
              <p>
                Click to switch between
              </p>
              <ul class="w3-navbar w3-black">
                <li><a href="#" class="tablink" onclick="openDataframe(event, 'DMF_positive_dataframe')"></a></li>
                <li><a href="#" class="tablink" onclick="openDataframe(event, DMF_negative_dataframe)"></a></li>
                <li><a href="#" class="tablink" onclick="openDataframe(event, 'Neutral_dataframe')"></a></li>
              </ul>
              <div id="DMF_positive_dataframe">
                {{dataframe_pos}}
              </div>
              <div id="DMF_negative_dataframe">
                {{dataframe_neg}}
              </div>
              <div id="Neutral_dataframe">
                {{dataframe_neu}}
              </div>
            </div>
          </section>
      </article>
    </section>
  </body>
  </body>
</html><|MERGE_RESOLUTION|>--- conflicted
+++ resolved
@@ -4,11 +4,8 @@
   <head>
     <meta http-equiv="Content-Type" content="text/html; charset=utf-8">
     <link rel="stylesheet" type="text/css" href="styles.css">
-<<<<<<< HEAD
     <script type="text/javascript" src="https://www.gstatic.com/charts/loader.js"></script>
-=======
     <link rel="stylesheet" href="https://cdn.datatables.net/1.10.12/css/jquery.dataTables.min.css" media="screen" title="no title">
->>>>>>> 25b41455
     <script src="https://ajax.googleapis.com/ajax/libs/jquery/1.12.4/jquery.min.js"></script>
     <script src="https://cdn.datatables.net/1.10.12/js/jquery.dataTables.min.js"></script>
     <script type="text/javascript" src="https://www.gstatic.com/charts/loader.js"></script>
@@ -71,21 +68,6 @@
           }
       });
     });
-    </script>
-    <script>
-    function openDataframe(evt, dataframeType) {
-      var i, x, tablinks;
-      x = document.getElementsByClassName("dataframe");
-      for (i = 0; i < x.length; i++) {
-          x[i].style.display = "none";
-      }
-      tablinks = document.getElementsByClassName("tablink");
-      for (i = 0; i < x.length; i++) {
-          tablinks[i].className = tablinks[i].className.replace(" w3-green", "");
-      }
-      document.getElementById(dataframeType).style.display = "block";
-      evt.currentTarget.className += " w3-green";
-    }
     </script>
     <title>P-CRAWLER</title>
     <style type="text/css">
