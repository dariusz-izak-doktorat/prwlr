
<!DOCTYPE html>
<html>
  <head>
    <meta http-equiv="Content-Type" content="text/html; charset=utf-8">
    <link rel="stylesheet" type="text/css" href="styles.css">
    <script src="https://ajax.googleapis.com/ajax/libs/jquery/1.12.4/jquery.min.js"></script>
    <script src="https://cdn.datatables.net/1.10.12/js/jquery.dataTables.min.js"></script>
    <script type="text/javascript">
      $("document").ready(function(){
        $(".dataframe").DataTable({
          paging: false
        });
      });
    </script>
    <title>P-CRAWLER</title>
    <style type="text/css">
      .floating_box {
        display: inline-block;
      }
      .res_table {
        text-align: center;
        border-spacing: 0;
        border-collapse: collapse;

      }
      .res_table td {
        border: solid 1px;
      }
      .dataframe {
        font-size: 0.8em;
        border: 1px solid;
        border-collapse: collapse;
      }
      .double_space {
        line-height: 200%;
      }
    </style>
  <body>
    <nav>
      <ul class="w3-navbar w3-large w3-margin w3-card-8 w3-padding-16 w3-black">
        <li style="width:14%;" class="w3-green"><a href="index.html">HOME</a></li>
        <li style="width:14%;" class="w3-dropdown-hover">
            <a href="#">G148</a>
            <div class="w3-dropdown-content w3-white">
              <a href="#">InParanoid-based profiles</a>
              <a href="#">OrthoFinder-based profiles</a>
              <a href="KEGG-based_profiles.html">KEGG-based profiles</a>
            </div>
        </li>
        <li style="14%;"><a href="lublin_soils.html">Lublin soils</a></li>
      </ul>
    </nav>
    <section class="w3-container w3-grey">
      <h1>G148</h1>
      <h2>Seks, ewolucja i interakcje</h2>
      <p>File created: {{time_stamp}}</p>
      <article class="w3-container w3-margin w3-card-8 w3-white">
        <h1>Definitions:</h1>
        <ul id="definitions">
          {%for definition in definitions%}
            <li>{{definition}}</li>
          {%endfor%}
        </ul>
      </article>
      <article class="w3-container w3-margin w3-card-8 w3-light-grey">
        <h1>Filters:</h1>
        <ul id="filters">
          {%for filter in filters%}
            <li>{{filter}}</li>
          {%endfor%}
        </ul>
      </article>
      <article class="w3-container w3-margin w3-card-8 w3-white">
        <h1>Results:</h1>
          <section class="w3-container">
            <h2>Summary</h2>
            <table id="res_table" class="res_table">
              <tr>
                <th>Category</th>
                <th>Actual value</th>
              </tr>
              <tr>
                <th>DMF positive</th>
                <td>{{DMF_positive}}</td>
              </tr>
              <tr>
                <th>DMF negative</th>
                <td>{{DMF_negative}}</td>
                <th>Average of {{e_value}} permutations</th>
              </tr>
              <tr>
                <th>mirror profiles</th>
                <td>{{mirror_profiles}}</td>
                <td>{{mirror_profiles_perm}}</td>
              </tr>
              <tr>
                <th>similar profiles</th>
                <td>{{similar_profiles}}</td>
                <td>{{similar_profiles_perm}}</td>
              </tr>
              <tr>
                <th>dissimilar</th>
                <td>{{dissimilar_profiles}}</td>
                <td>{{dissimilar_profiles_perm}}</td>
              </tr>
              <tr>
                <th>total</th>
                <td>{{total}}</td>
              </tr>
            </table>
          </section>
          <section class="w3-container w3-margin w3-card-8 w3-dark-grey">
            <h2>Plots<h2>
              <div id="plots" class="floating_box">
                <img src="{{histogram_profs}}">
                <img src="{{histogram_gis}}">
                <img src="{{bivar}}">
                <img src="{{lin_regr}}">
              </div>
          </section>
<<<<<<< HEAD
          <section class="w3-container w3-responsive w3-light-grey">
=======
          <article class="w3-container w3-margin w3-card-8 w3-dark-grey">
>>>>>>> f31afbfa
            <h2>Dataframe</h2>
            <br class=double_space></br>
            {{dataframe}}
          </section>
      </article>
    </section>
  </body>
  </body>
</html><|MERGE_RESOLUTION|>--- conflicted
+++ resolved
@@ -119,11 +119,7 @@
                 <img src="{{lin_regr}}">
               </div>
           </section>
-<<<<<<< HEAD
-          <section class="w3-container w3-responsive w3-light-grey">
-=======
           <article class="w3-container w3-margin w3-card-8 w3-dark-grey">
->>>>>>> f31afbfa
             <h2>Dataframe</h2>
             <br class=double_space></br>
             {{dataframe}}
